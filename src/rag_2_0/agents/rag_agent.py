"""
Simple RAG Agent for LangGraph Studio.
"""

from typing import TypedDict, List, Annotated, Literal
import operator
import os
import logging
import sys

from langchain_core.messages import BaseMessage, HumanMessage
from langchain_openai import ChatOpenAI, OpenAIEmbeddings
from langchain_chroma import Chroma
from langgraph.graph import StateGraph, END
from dotenv import load_dotenv

load_dotenv()

# Configure logging
logging.basicConfig(
    level=logging.INFO,
    format='%(asctime)s - %(name)s - %(levelname)s - %(message)s',
    handlers=[
        logging.StreamHandler(sys.stdout),
        logging.FileHandler('rag_agent.log')
    ]
)
logger = logging.getLogger(__name__)

# State definition
class RAGState(TypedDict):
    messages: Annotated[List[BaseMessage], operator.add]
    query: str
    documents: List[str]
    context: str
    sources: List[str]  # Add sources to state
    grade: Literal["yes", "no"]
    is_social_media: bool  # Add flag for social media detection
    detected_leader: str  # Add detected leader name
    tone_profile: str  # Add tone profile content
    # Feedback fields
    response_id: str  # Unique response identifier for feedback correlation
    feedback_collected: bool  # Track if feedback was collected
    retrieved_docs_metadata: List[dict]  # Store document metadata for feedback
    # Conversation state
    waiting_for_leader: bool  # Track if we're waiting for leader specification
    original_query: str  # Store the original query when waiting for leader
    waiting_for_feedback: bool  # Track if we're waiting for user feedback
<<<<<<< HEAD
    is_acknowledgment: bool  # Track if the current query is an acknowledgment
=======
    is_acknowledgment: bool  # Track if message is a simple acknowledgment
>>>>>>> b729086e

# Initialize components
llm = ChatOpenAI(
    model=os.getenv("MODEL_NAME", "gpt-3.5-turbo"),
    temperature=float(os.getenv("TEMPERATURE", 0.1)),
    max_tokens=int(os.getenv("MAX_TOKENS", 1000)),
    openai_api_key=os.getenv("OPENAI_API_KEY")
)

embeddings = OpenAIEmbeddings(openai_api_key=os.getenv("OPENAI_API_KEY"))

# Initialize vector store with environment-aware persistence
persist_dir = os.getenv("CHROMA_PERSIST_DIRECTORY", "./chroma_db")
vector_store = Chroma(
    collection_name="rag_docs",
    embedding_function=embeddings,
    persist_directory=persist_dir
)

GRADE_PROMPT = """You are an expert content evaluator assessing document relevance with precision.

DOCUMENT CONTENT:
{context}

USER QUERY: 
{question}

EVALUATION CRITERIA:
1. DIRECT RELEVANCE: Does the document directly address the query topic?
2. CONCEPTUAL ALIGNMENT: Are the core concepts/themes aligned?
3. ACTIONABLE CONTENT: Does it provide information that can answer the query?
4. SPECIFICITY MATCH: Does the detail level match what's being asked?

DECISION FRAMEWORK:
- "yes" = Document contains substantial relevant content that directly helps answer the query
- "no" = Document lacks relevant content or only tangentially relates to the query

Think step-by-step:
1. Identify key concepts in the query
2. Scan document for matching concepts/examples
3. Assess if document provides actionable information for the query

RESPONSE: Return only "yes" or "no" """

SOCIAL_MEDIA_PROMPT = (
    "You are a social media content creator. Create a short, engaging post based on the following information. "
    "The post should be concise, use appropriate hashtags, and be engaging for social media. "
    "Keep it under 280 characters for Twitter/X compatibility.\n\n"
    "Information to use:\n{context}\n\n"
    "Create a social media post:"
)

def detect_social_media_request(state: RAGState) -> RAGState:
    """Detect if the query is requesting a social media post."""
    query = state["query"]
    
    # Handle different query formats from LangGraph Studio
    if isinstance(query, list):
        # Extract text from list of dicts like [{'type': 'text', 'text': '...'}]
        if query and isinstance(query[0], dict) and 'text' in query[0]:
            query = query[0]['text']
        else:
            query = " ".join(str(item) for item in query)
    
    query = str(query).lower()

    # Comprehensive keyword detection for social media posts
    social_media_keywords = [
        "tweet", "twitter", "post", "social media", "linkedin", "facebook",
        "instagram", "thread", "threads", "make a post", "create a post",
        "linkedin post", "share on", "caption", "social", "engagement",
        "hashtag", "viral", "content", "share this", "post about",
        "social media post", "write a post", "create content"
    ]

    # Multi-word phrase detection (handles "linkedin post" at end of sentence)
    social_media_phrases = [
        "linkedin post", "twitter post", "facebook post", "instagram post",
        "social media post", "make a post", "create a post", "write a post",
        "give me a post", "generate a post", "post for linkedin", "post for twitter"
    ]
    
    # Check for explicit social media keywords anywhere in query
    has_social_keywords = any(keyword in query for keyword in social_media_keywords)
    
    # Check for multi-word phrases that might be split across query
    has_social_phrases = any(phrase in query for phrase in social_media_phrases)
    
    # Additional pattern detection for requests ending with social media terms
    ends_with_social = query.strip().endswith(('post', 'linkedin post', 'tweet', 'content'))
    
    is_social_media = has_social_keywords or has_social_phrases or ends_with_social
    
    logger.info(f"Social media detection: query='{query}', detected={is_social_media}")
    return {"is_social_media": is_social_media}

def load_tone_profile(leader_name: str) -> str:
    """Load tone profile from markdown file."""
    from pathlib import Path

    # Get the directory where this file is located
    current_dir = Path(__file__).parent.parent
    tones_dir = current_dir / "tones"

    # Try to load the specific leader's tone file
    tone_file = tones_dir / f"{leader_name.lower()}.md"

    if tone_file.exists():
        return tone_file.read_text(encoding='utf-8')
    else:
        # Fallback to default tone
        default_file = tones_dir / "default.md"
        if default_file.exists():
            return default_file.read_text(encoding='utf-8')
        else:
            return "Use a professional and helpful tone."


def generate_social_media_post(state: RAGState) -> RAGState:
    """Generate a concise social media post."""
    import uuid
    import time

    start_time = time.time()
    query = state["query"]
    context = state["context"]
    grade = state.get("grade", "yes")
    sources = state.get("sources", [])  # Get sources from state
    detected_leader = state.get("detected_leader", "default")
    tone_profile = state.get("tone_profile", "Use a professional and helpful tone.")
    retrieved_docs_metadata = state.get("retrieved_docs_metadata", [])

    # Generate unique response ID for feedback correlation
    response_id = str(uuid.uuid4())

    if grade == "yes":
        prompt = f"""You are {detected_leader.upper()}, sharing a warm, encouraging social media post that feels like advice from a trusted mentor.

<<<<<<< HEAD
Your authentic voice as {detected_leader.upper()}:
{tone_profile}

The insight you're sharing: {query}

Your knowledge and experience: {context}

Create a social media post that feels like you're talking directly to someone who needs encouragement and practical guidance. Use storytelling, not bullet points.
=======
YOUR VOICE ({detected_leader.upper()}):
{tone_profile}

QUERY TO ADDRESS:
{query}

RESPONSE STRUCTURE REQUIRED:
Based on the query structure, you must provide a direct answer that addresses the specific question format. 
- If asked for "3 things" - provide exactly 3 specific points
- If asked about "balance" - focus specifically on work-life balance concepts
- If asked about "professionals get wrong" - identify specific mistakes or misconceptions

KNOWLEDGE BASE CONTENT:
{context}
>>>>>>> b729086e

CRITICAL REQUIREMENTS:
- DO NOT start with disclaimers or limitations
- DO NOT use generic corporate language
- DO NOT provide vague or surface-level insights
- MUST extract specific, actionable insights from the knowledge base
- MUST create engaging, authentic content that provides real value
- MUST directly answer the specific question asked
- If the query asks for "3 things" or numbered items, provide exactly that structure
- If the retrieved content doesn't directly address the question, synthesize relevant insights that do
- MUST only have hashtags at the very end of the post. 

SOCIAL MEDIA POST REQUIREMENTS:
- Respond in short paragraphs. Please don't use bullet points in responses.
- Make sure the response is both detailed and concise. Use a call to action at the end of our captions inviting the audience to follow, read, and engage with future material.
- Call to action preferences: 
Awareness & Dialogue 
    - Pause and name the work that often goes unnoticed. 
    - Acknowledge the invisible, amplify the impact. 
    - Bring this to your next team meeting. 
    - Share this with someone doing the work no one talks about.  
Explore & Learn More 
    - Reframe what counts as work. Start here. 
    - Interested in learning more? Read the article here. 
    - Follow along for more conversations that shift perspective. 
    - The work doesn’t stop here, keep reading! 
Action & Impact 
    - Support the work behind the work. 
    - Ready to make change at work? Let’s talk.

- Use hashtags at the end of the post. 

Example of LinkedIn post: 
"What if the future of leadership isn’t about knowing all the answers, but asking better questions?

As AI reshapes the workplace, Ashley Lee challenges us to lead with intention, not urgency. In her latest piece, Shaping the Future of Work: Strategic Leadership in the Age of AI, she reminds us that technology doesn’t replace human connection, it requires more of it.

From addressing bias and protecting data to supporting teams through uncertainty, this article explores how thoughtful, people-first leadership can turn AI from a disruption into an opportunity.
“AI is not here to take away what makes us human. It’s here to help us become even better at it.”
Read the full article to explore how curiosity, care, and clarity can guide us forward.
hashtag#Leadership hashtag#FutureOfWork hashtag#AI hashtag#HumanCenteredLeadership"

Example of LinkedIn post for "3 things" query: 
"Three misconceptions about work-life balance that hold professionals back:

First, thinking balance means equal time allocation. Balance isn't about perfect 50-50 splits but about intentional choices that align with your values and current season of life.

Second, believing you need to achieve balance alone. The most successful professionals build systems and seek support rather than trying to juggle everything solo.

Third, treating balance as a destination rather than a dynamic practice. What works today might not work next month, and that's completely normal.

True balance comes from self-awareness, not self-sacrifice. What's one misconception you've let go of?

hashtag#WorkLifeBalance hashtag#ProfessionalDevelopment hashtag#Leadership"

Example of Instagram post: 
"Why do so many of us struggle to rest without guilt?
In this week’s question, Dr. Janelle Wells unpacks what drives our discomfort with downtime and why this mindset might be working against us.
Follow WellsQuest for thoughtful conversations that help reframe how we work and live.
#WellsQuest #QuestionOfTheWeek #DrJanelleWells #WellbeingAtWork #WorkRedefined"

Platform specific guidelines: 
LinkedIn: Thought leadership and professional storytelling with a focus on workplace equity or insights. Posts are reflective, research-backed, and cleanly formatted.  
 

X (Twitter): Concise, high-impact, and timely. We use bold statements or thred to amplify insights. Least engagement and reach with this platform and need to get more active in sharing industry insights and conversations. 
 

Instagram: Visual-first and emotionally resonant/warm. We use reels, carousels, quotes, and definition graphics to educate and connect. Captions are warm, concise, and reflective. 
  

Newsletters: Curated, slower-paced content with personal insights, key updates, and invitations to engage more deeply with WellsQuest’s work.  
  

Other (Facebook): Community-forward and personal tone, very similar to Instagram.

FORMAT:
Create a single, cohesive post (not sections) that flows naturally while incorporating these elements.

**Your Social Media Post as {detected_leader.upper()}:**"""
    else:
        prompt = f"""You are {detected_leader.upper()}, creating a social media post about knowledge limitations.

YOUR VOICE ({detected_leader.upper()}):
{tone_profile}

**Knowledge Gap for Query:** "{query}"

Create a brief, authentic social media post acknowledging this limitation while offering value in your characteristic style. Keep it under 100 words."""

    # Generate the main response
    response = llm.invoke([HumanMessage(content=prompt)])
    response_content = response.content

    # Add sources to the response content if available (compact for social media)
    if grade == "yes" and retrieved_docs_metadata:
        try:
            from rag_2_0.utils.source_formatter import SourceFormatter
            formatter = SourceFormatter()
            sources_formatted = formatter.format_sources_compact(retrieved_docs_metadata)
            if sources_formatted:
                response_content += sources_formatted
                logger.info(f"Added sources to social media post: {len(retrieved_docs_metadata)} sources")
            else:
                # Compact fallback for social media
                response_content += f"\n\nBased on {len(retrieved_docs_metadata)} research studies"
                logger.warning("Used fallback source formatting for social media")
        except Exception as e:
            logger.error(f"Error adding sources to social media post: {e}")
            # Simple fallback
            response_content += f"\n\nBased on research"

    # Create the response message with sources included
    from langchain_core.messages import AIMessage
    response_with_sources = AIMessage(content=response_content)

    # Calculate response time
    response_time_ms = int((time.time() - start_time) * 1000)

    # Store response time for feedback tracking
    for doc_meta in retrieved_docs_metadata:
        doc_meta["response_time_ms"] = response_time_ms

    # IMPORTANT: Return ALL state information including sources
    return {
        "messages": [response_with_sources],  # Use the response with sources included
        "response_id": response_id,
        "feedback_collected": False,
        "sources": sources,  # Keep sources in state
        "retrieved_docs_metadata": retrieved_docs_metadata  # Keep metadata in state
    }

def grade_documents(state: RAGState) -> RAGState:
    """Grade the relevance of retrieved documents to the query."""
    query = state["query"]
    context = state["context"]

    # If no context or very limited context, default to "yes" to prevent blocking
    if not context or len(context.strip()) < 50:
        logger.warning(f"Limited context ({len(context)} chars), defaulting to 'yes' grade")
        return {"grade": "yes"}

    prompt = GRADE_PROMPT.format(question=query, context=context)
    response = llm.invoke([HumanMessage(content=prompt)])

    # Extract the grade from the response - be more permissive
    grade = "yes" if "yes" in response.content.lower() else "no"
    
    # Log grading decision for debugging
    logger.info(f"Document grading: query='{query[:50]}...', grade={grade}")

    return {"grade": grade}

<<<<<<< HEAD
# --- ACKNOWLEDGMENT HANDLING RESTORE ---
def is_acknowledgment_message(content: str) -> bool:
    """Detect if a message is a simple acknowledgment that doesn't need full RAG processing."""
    content = content.lower().strip()
=======
def is_acknowledgment_message(content: str) -> bool:
    """Detect if a message is a simple acknowledgment that doesn't need full RAG processing."""
    content = content.lower().strip()
    
    # Common acknowledgment patterns
>>>>>>> b729086e
    acknowledgment_patterns = [
        "thank you", "thanks", "thank u", "thx", "ty",
        "great", "awesome", "perfect", "excellent", "nice",
        "got it", "ok", "okay", "alright", "sounds good",
        "appreciate it", "helpful", "that helps", "makes sense",
        "good to know", "understood", "i see", "interesting",
        "cool", "sweet", "nice work", "well done"
    ]
<<<<<<< HEAD
    cleaned_content = content.strip('!.,?').strip()
    if cleaned_content in acknowledgment_patterns:
        return True
    if len(cleaned_content) <= 30:
        for pattern in acknowledgment_patterns:
            if cleaned_content.startswith(pattern) or cleaned_content.endswith(pattern):
                return True
=======
    
    # Check if the entire message is just an acknowledgment (with some flexibility for punctuation)
    cleaned_content = content.strip('!.,?').strip()
    
    # Direct matches
    if cleaned_content in acknowledgment_patterns:
        return True
    
    # Pattern matches for short messages
    if len(cleaned_content) <= 30:  # Only check short messages to avoid false positives
        for pattern in acknowledgment_patterns:
            if cleaned_content.startswith(pattern) or cleaned_content.endswith(pattern):
                return True
    
>>>>>>> b729086e
    return False

def handle_acknowledgment(state: RAGState) -> RAGState:
    """Handle acknowledgment messages with simple responses."""
    import uuid
    from langchain_core.messages import AIMessage
<<<<<<< HEAD
=======
    
    # Simple, varied acknowledgment responses
>>>>>>> b729086e
    responses = [
        "You're welcome! Feel free to ask if you need anything else.",
        "Glad I could help! Let me know if you have other questions.",
        "Happy to assist! Reach out anytime.",
        "You're welcome! I'm here whenever you need support."
    ]
<<<<<<< HEAD
    response = responses[0]
    response_message = AIMessage(content=response)
    logger.info(f"Handled acknowledgment with simple response: '{response}'")
=======
    
    # Pick a response (could be random, but keeping it simple)
    response = responses[0]
    
    # Create response message
    response_message = AIMessage(content=response)
    
    logger.info(f"Handled acknowledgment with simple response: '{response}'")
    
>>>>>>> b729086e
    return {
        "messages": [response_message],
        "response_id": str(uuid.uuid4()),
        "feedback_collected": True,  # Skip feedback for acknowledgments
        "is_acknowledgment": True
    }
<<<<<<< HEAD
# --- END ACKNOWLEDGMENT HANDLING RESTORE ---
=======
>>>>>>> b729086e

def extract_query(state: RAGState) -> RAGState:
    """Extract query from messages and reset state for new conversations."""
    messages = state.get("messages", [])

    # Check if this is a new conversation (only one message, which should be the user's query)
    is_new_conversation = len(messages) == 1

    if messages:
<<<<<<< HEAD
        last_message = messages[-1]
        # Handle both dict and LangChain message formats
        if hasattr(last_message, 'content'):
            query = last_message.content
        elif isinstance(last_message, dict):
            query = last_message.get('content', '')
        else:
            query = str(last_message)
        
        # Handle LangGraph Studio format: [{'type': 'text', 'text': '...'}]
        if isinstance(query, list):
            if query and isinstance(query[0], dict) and 'text' in query[0]:
                query = query[0]['text']
            else:
                query = " ".join(str(item) for item in query)
        
        query = str(query)
=======
        # Look for the actual query (not just voice selections)
        query = None
        
        # Process messages to find the real query and voice selections
        for message in messages:
            if hasattr(message, 'content'):
                content = message.content.strip()
            elif isinstance(message, dict):
                content = message.get('content', '').strip()
            else:
                content = str(message).strip()
            
            # Skip voice selection responses
            if content.lower() in ["janelle", "doreen", "default"]:
                continue
                
            # Skip bot messages asking for voice
            if "Choose Your Voice" in content:
                continue
                
            # This should be the actual query
            if content and len(content) > 10:  # Reasonable query length
                query = content
                break
        
        # If no proper query found, use the last message
        if not query:
            last_message = messages[-1]
            if hasattr(last_message, 'content'):
                query = last_message.content
            elif isinstance(last_message, dict):
                query = last_message.get('content', '')
            else:
                query = str(last_message)
>>>>>>> b729086e
    else:
        query = "What is machine learning?"

    # Check if this is an acknowledgment message
    is_ack = is_acknowledgment_message(query)
    
    # For new conversations, reset all state variables
    is_ack = is_acknowledgment_message(query)
    if is_new_conversation:
        logger.info(f"New conversation detected, resetting state for query: '{query[:50]}...'")
        return {
            "query": query,
            "waiting_for_leader": False,
            "original_query": "",
            "detected_leader": "",
            "tone_profile": "",
            "is_social_media": False,
            "grade": "yes",
            "feedback_collected": False,
            "waiting_for_feedback": False,
            "is_acknowledgment": is_ack
        }
    else:
        logger.info(f"Continuing conversation with query: '{query[:50]}...'")
        return {"query": query, "is_acknowledgment": is_ack}

def retrieve_documents(state: RAGState) -> RAGState:
    """Retrieve relevant documents with feedback-enhanced scoring and fallback logic."""
    query = state["query"]

    # Get feedback storage for document scoring enhancement
    try:
        import sys
        import os
        sys.path.insert(0, os.path.join(os.path.dirname(__file__), '..', '..'))
        from rag_2_0.feedback.feedback_storage import FeedbackStorage
        feedback_storage = FeedbackStorage()
    except ImportError:
        feedback_storage = None

<<<<<<< HEAD
    # --- FALLBACK RETRIEVAL LOGIC RESTORE ---
    top_k = int(os.getenv("TOP_K", 3))
    results = vector_store.similarity_search(query, k=top_k)
=======
    # Use LangChain Chroma similarity search with expanded retrieval
    top_k = int(os.getenv("TOP_K", 5))  # Increase default from 3 to 5
    results = vector_store.similarity_search(query, k=top_k)
    
    # Extract key topic from query for targeted search
>>>>>>> b729086e
    query_lower = query.lower()
    key_topics = []
    if "balance" in query_lower:
        key_topics.append("work-life balance")
    if "leadership" in query_lower:
        key_topics.append("leadership")
    if "professional" in query_lower:
        key_topics.append("professional development")
<<<<<<< HEAD
=======
    
    # If we have key topics and initial results are limited, do targeted search
>>>>>>> b729086e
    if key_topics and len(results) < top_k:
        for topic in key_topics:
            topic_results = vector_store.similarity_search(topic, k=top_k//2)
            seen_content = {doc.page_content for doc in results}
            for doc in topic_results:
                if doc.page_content not in seen_content and len(results) < top_k:
                    results.append(doc)
                    seen_content.add(doc.page_content)
        logger.info(f"Added targeted search results for topics: {key_topics}")
<<<<<<< HEAD
    if len(results) < top_k // 2:
        query_terms = query.lower().split()
        important_terms = [term for term in query_terms if len(term) > 3 and term not in ['what', 'how', 'why', 'when', 'where', 'give', 'make', 'create']]
        if important_terms:
            broader_query = ' '.join(important_terms[:3])
            logger.info(f"Fallback search with broader query: '{broader_query}'")
            additional_results = vector_store.similarity_search(broader_query, k=top_k)
=======
    
    # Fallback search with relaxed terms if initial results are limited
    if len(results) < top_k // 2:  # If we get less than half expected results
        # Extract key terms from query and try broader search
        query_terms = query.lower().split()
        important_terms = [term for term in query_terms if len(term) > 3 and term not in ['what', 'how', 'why', 'when', 'where', 'give', 'make', 'create']]
        
        if important_terms:
            # Try search with just key terms
            broader_query = ' '.join(important_terms[:3])  # Use top 3 key terms
            logger.info(f"Fallback search with broader query: '{broader_query}'")
            additional_results = vector_store.similarity_search(broader_query, k=top_k)
            
            # Merge results, avoiding duplicates
>>>>>>> b729086e
            seen_content = {doc.page_content for doc in results}
            for doc in additional_results:
                if doc.page_content not in seen_content and len(results) < top_k:
                    results.append(doc)
                    seen_content.add(doc.page_content)
<<<<<<< HEAD
    # --- END FALLBACK RETRIEVAL LOGIC RESTORE ---
=======
>>>>>>> b729086e

    # Apply feedback-based reranking if available
    if feedback_storage and results:
        doc_ids = [doc.metadata.get('id', doc.metadata.get('source', '')) for doc in results]
        feedback_scores = feedback_storage.get_document_feedback_scores(doc_ids)

        # Rerank based on feedback (boost good docs, demote bad ones)
        for i, doc in enumerate(results):
            doc_id = doc.metadata.get('id', doc.metadata.get('source', ''))
            if doc_id in feedback_scores:
                feedback_score = feedback_scores[doc_id]
                # Boost/demote based on feedback (3.0 is neutral)
                boost_factor = (feedback_score - 3.0) * 0.1
                # This is a conceptual boost - in practice, you'd adjust the similarity scores
                doc.metadata['feedback_boost'] = boost_factor

    # Extract document content and format with clear separators for better LLM processing
    documents = [doc.page_content for doc in results]
    formatted_docs = []
    for i, doc in enumerate(results, 1):
        doc_content = doc.page_content.strip()
        # Add document separator with metadata if available
        doc_title = doc.metadata.get('title', f'Document {i}')
        formatted_doc = f"=== {doc_title} ===\n{doc_content}"
        formatted_docs.append(formatted_doc)
    
    context = "\n\n".join(formatted_docs)

    # Load document titles from JSON
    import json
    import os
    try:
        titles_file = os.path.join(os.path.dirname(__file__), '..', '..', '..', 'document_titles.json')
        with open(titles_file, 'r', encoding='utf-8') as f:
            title_mapping = json.load(f)
    except Exception as e:
        logger.warning(f"Could not load document titles: {e}")
        title_mapping = {}

    # Extract sources and metadata for feedback
    sources = []
    retrieved_docs_metadata = []
    for doc in results:
        if 'source' in doc.metadata:
            sources.append(doc.metadata['source'])

        # Get clean title from mapping or fallback to source
        source_url = doc.metadata.get('source', '')
        clean_title = title_mapping.get(source_url, source_url)

        # Store full metadata for feedback correlation
        retrieved_docs_metadata.append({
            'id': doc.metadata.get('id', doc.metadata.get('source', '')),
            'title': clean_title,
            'source': doc.metadata.get('source', ''),
            'metadata': doc.metadata,
            'content_preview': doc.page_content[:200]
        })

    # Debug log statements
    logger.info(f"Retrieved {len(results)} documents for query: '{query}'")
    for i, doc in enumerate(results):
        try:
            logger.debug(f"Doc {i+1} content (first 100 chars): {doc.page_content[:100]}")
            if 'source' in doc.metadata:
                logger.debug(f"Doc {i+1} source: {doc.metadata['source']}")
            if 'feedback_boost' in doc.metadata:
                logger.debug(f"Doc {i+1} feedback boost: {doc.metadata['feedback_boost']}")
        except Exception as e:
            logger.error(f"Error reading content of doc {i+1}: {e}")

    return {
        "documents": documents,
        "context": context,
        "sources": sources,
        "retrieved_docs_metadata": retrieved_docs_metadata
    }

def generate_response(state: RAGState) -> RAGState:
    """Generate response using retrieved context and tone profile."""
    import uuid
    import time

    start_time = time.time()
    query = state["query"]
    context = state["context"]
    grade = state.get("grade", "yes")  # Default to "yes" if not present
    sources = state.get("sources", [])  # Get sources from state
    detected_leader = state.get("detected_leader", "default")
    tone_profile = state.get("tone_profile", "Use a professional and helpful tone.")
    retrieved_docs_metadata = state.get("retrieved_docs_metadata", [])

    # Generate unique response ID for feedback correlation
    response_id = str(uuid.uuid4())

    # Only use context if it was graded as relevant
    if grade == "yes":
        # Import and use the improved source formatter
        from rag_2_0.utils.source_formatter import SourceFormatter
        formatter = SourceFormatter()
        
        # Use the retrieved docs metadata for better formatting
        # sources_text = formatter.format_sources_section(retrieved_docs_metadata)  # Unused variable

        # Analyze query complexity to determine response approach
        is_analytical = any(word in query.lower() for word in ["analyze", "compare", "evaluate", "assess", "examples", "distinct"])
        is_actionable = any(word in query.lower() for word in ["how to", "steps", "implement", "strategy", "plan"])

        response_structure = "analytical" if is_analytical else "actionable" if is_actionable else "informational"

        prompt = f"""You are {detected_leader.upper()}, having a warm conversation with a trusted colleague who needs practical guidance. This is NOT an academic presentation - it's a supportive, wise conversation.

<<<<<<< HEAD
Your authentic voice as {detected_leader.upper()}:
{tone_profile}

The question you're addressing: {query}

What you know from experience and research: {context}

CRITICAL: Your response must be a CONVERSATION, not a lecture. Think "trusted professor over coffee" not "academic presentation."

MANDATORY STORYTELLING APPROACH:
1. Start with a relatable question or story that validates their experience
2. Use metaphors, analogies, or everyday examples to explain concepts  
3. Share specific workplace scenarios readers can immediately recognize
4. Bridge research to practice through storytelling, not bullet points
5. End with genuine encouragement and community connection

REQUIRED ELEMENTS:
- Use "you" language to speak directly to the reader
- Include at least one metaphor or analogy
- Provide specific, actionable steps they can try tomorrow
- Reference research naturally within stories, not as separate citations
- Acknowledge the emotional reality of their workplace challenges
- Validate their struggle before offering solutions
- Use warm, encouraging language throughout

CONVERSATION FLOW:
- Hook: Relatable question or scenario
- Heart: Acknowledge their emotional reality with warmth
- Help: Practical guidance through storytelling
- Hope: Encouraging next steps and community connection

Respond as if you're sitting across from someone who trusts you completely and needs both practical guidance and emotional support. Make every word feel human, warm, and immediately useful."""
=======
YOUR VOICE & PERSPECTIVE ({detected_leader.upper()}):
{tone_profile}

QUERY TO ADDRESS:
{query}

KNOWLEDGE BASE CONTENT:
{context}

RESPONSE FRAMEWORK:

1. **OPENING** (Establish Authority):
   - Acknowledge the question with {detected_leader}'s signature style
   - Preview the value you'll provide
   - Use {detected_leader}'s characteristic opening phrases

2. **CORE CONTENT** (Deliver Value):
   {"- Provide 3+ specific, distinct examples with clear explanations" if is_analytical else "- Give step-by-step actionable guidance" if is_actionable else "- Share comprehensive insights with practical applications"}
   - Use concrete details from the knowledge base
   - Include relevant data, statistics, or research findings
   - Frame everything through {detected_leader}'s unique perspective
   - Make connections to broader themes or implications

3. **ENGAGEMENT** (Drive Action):
   - Synthesize key takeaways
   - Provide actionable next steps or thought-provoking insights
   - End with {detected_leader}'s motivational style

QUALITY STANDARDS:
- SYNTHESIZE information from the knowledge base - don't just quote or excerpt
- Transform raw research into {detected_leader}'s authentic insights and perspective
- Use specific examples and data points, but frame them in your voice
- Maintain {detected_leader}'s authentic voice throughout
- Ensure practical applicability of insights
- Create original value-added commentary, not just information regurgitation

**Your Response as {detected_leader.upper()}:**"""
>>>>>>> b729086e
    else:
        prompt = f"""You are {detected_leader.upper()}, maintaining your authentic voice even when knowledge is limited.

YOUR VOICE ({detected_leader.upper()}):
{tone_profile}

**Knowledge Gap Identified**
The available information doesn't contain sufficient relevant content to properly address this query: "{query}"

**Your Response as {detected_leader.upper()}:**
Acknowledge the limitation authentically in your voice, explain what type of information would be needed, and offer alternative value or next steps that align with your leadership style. Maintain your characteristic tone while being transparent about the knowledge gap."""

    # Generate the main response
    response = llm.invoke([HumanMessage(content=prompt)])
    response_content = response.content

    # Add sources to the response content if available
    if grade == "yes" and retrieved_docs_metadata:
        try:
            from rag_2_0.utils.source_formatter import SourceFormatter
            formatter = SourceFormatter()
            sources_formatted = formatter.format_sources_compact(retrieved_docs_metadata)
            if sources_formatted:
                response_content += sources_formatted
                logger.info(f"Added sources to response content: {len(retrieved_docs_metadata)} sources")
            else:
                # Fallback source formatting
                response_content += f"\n\n**Sources:** {len(retrieved_docs_metadata)} research documents"
                logger.warning("Used fallback source formatting")
        except Exception as e:
            logger.error(f"Error adding sources to response: {e}")
            # Simple fallback
            response_content += f"\n\n**Sources:** {len(retrieved_docs_metadata)} research documents"

    # Create the response message with sources included
    from langchain_core.messages import AIMessage
    response_with_sources = AIMessage(content=response_content)

    # Calculate response time
    response_time_ms = int((time.time() - start_time) * 1000)

    # Log token usage if available
    if hasattr(response, 'response_metadata') and 'token_usage' in response.response_metadata:
        token_usage = response.response_metadata['token_usage']
        logger.info(f"Token usage - Input: {token_usage.get('prompt_tokens', 0)}, Output: {token_usage.get('completion_tokens', 0)}, Total: {token_usage.get('total_tokens', 0)}")

    # Store response time for feedback tracking
    for doc_meta in retrieved_docs_metadata:
        doc_meta["response_time_ms"] = response_time_ms

    # IMPORTANT: Return ALL state information including sources
    return {
        "messages": [response_with_sources],  # Use the response with sources included
        "response_id": response_id,
        "feedback_collected": False,
        "sources": sources,  # Keep sources in state
        "retrieved_docs_metadata": retrieved_docs_metadata  # Keep metadata in state
    }

def register_response_for_feedback(state: RAGState) -> RAGState:
    """Register response with feedback collector for potential feedback collection."""
    try:
        import sys
        import os
        sys.path.insert(0, os.path.join(os.path.dirname(__file__), '..', '..'))
        from rag_2_0.feedback.feedback_collector import FeedbackCollector
        from rag_2_0.feedback.feedback_storage import FeedbackStorage

        logger.debug("Attempting to register response for feedback...")

        # Initialize feedback system
        storage = FeedbackStorage()
        collector = FeedbackCollector(storage)

        # Get response content
        response_content = ""
        if state.get("messages"):
            last_message = state["messages"][-1]
            response_content = last_message.content if hasattr(last_message, 'content') else str(last_message)

        # Register the response for feedback
        response_id = state.get("response_id", "")
        query = state.get("query", "")
        retrieved_docs = state.get("retrieved_docs_metadata", [])

        logger.debug(f"Response ID: {response_id}")
        logger.debug(f"Query: {query[:50]}...")
        logger.debug(f"Response content length: {len(response_content)}")
        logger.debug(f"Retrieved docs: {len(retrieved_docs)}")

        if response_id and response_content and query:
            registered_id = collector.register_response(
                query=query,
                response=response_content,
                retrieved_docs=retrieved_docs,
                persona=state.get("detected_leader", "default"),
                response_time_ms=retrieved_docs[0].get("response_time_ms", 0) if retrieved_docs else 0,
                response_id=response_id  # Use the existing response_id
            )
            logger.debug(f"Successfully registered response with ID: {registered_id}")
        else:
            logger.debug(f"Failed to register: missing data - response_id={bool(response_id)}, content={bool(response_content)}, query={bool(query)}")

    except ImportError:
        logger.debug("Feedback system not available (ImportError)")
    except Exception as e:
        logger.error(f"Error registering response for feedback: {e}")
        import traceback
        traceback.print_exc()

    return state

def elicit_leader_and_tone(state: RAGState) -> RAGState:
    """Unified node: Detect leader, handle user selection if needed, and load tone profile."""
    query = state["query"]
    messages = state.get("messages", [])
    waiting_for_leader = state.get("waiting_for_leader", False)

    logger.debug(f"elicit_leader_and_tone called with {len(messages)} messages, waiting_for_leader={waiting_for_leader}")

    # Check if the most recent message is a voice selection response
    if len(messages) >= 1:
        last_message = messages[-1]
        if hasattr(last_message, 'content'):
            last_content = last_message.content.strip().lower()
        elif isinstance(last_message, dict):
            last_content = last_message.get('content', '').strip().lower()
        else:
            last_content = str(last_message).strip().lower()
        
        # Check if this looks like a voice selection
        if last_content in ["janelle", "doreen", "default"]:
            logger.debug(f"Processing voice selection: '{last_content}'")
            
            # Map user choice to leader name
            detected_leader = last_content
            tone_profile = load_tone_profile(detected_leader)
            
            # Use original query if available, otherwise use current query
            original_query = state.get("original_query", query)
            
            logger.debug(f"Leader selected: {detected_leader}, proceeding with query: '{original_query[:50]}...'")
            
            return {
                "detected_leader": detected_leader,
                "tone_profile": tone_profile,
                "waiting_for_leader": False,
                "query": original_query
            }
    
    # Legacy handling: If we're explicitly waiting for leader input, process the user's response
    if waiting_for_leader and len(messages) >= 2:
        # Look for a leader selection prompt in previous messages
        for msg in messages[:-1]:
            if hasattr(msg, 'content') and "Choose Your Voice" in msg.content:
                # Found the prompt, now process the user's response
                last_message = messages[-1]
                if hasattr(last_message, 'content'):
                    choice = last_message.content
                elif isinstance(last_message, dict):
                    choice = last_message.get('content', '')
                else:
                    choice = str(last_message)
                
                # Handle LangGraph Studio format: [{'type': 'text', 'text': '...'}]
                if isinstance(choice, list):
                    if choice and isinstance(choice[0], dict) and 'text' in choice[0]:
                        choice = choice[0]['text']
                    else:
                        choice = " ".join(str(item) for item in choice)
                
                choice = str(choice).strip().lower()

                logger.debug(f"Processing leader choice: '{choice}'")

                # Map user choice to leader name (case-insensitive)
                leader_mapping = {"janelle": "janelle", "doreen": "doreen", "default": "default"}
                detected_leader = leader_mapping.get(choice, "default")

                # Load tone profile and use original query from state
                tone_profile = load_tone_profile(detected_leader)
                original_query = state.get("original_query", query)

                logger.debug(f"Leader selected: {detected_leader}, proceeding with original query: '{original_query[:50]}...'")

                return {
                    "detected_leader": detected_leader,
                    "tone_profile": tone_profile,
                    "waiting_for_leader": False,
                    "query": original_query
                }

    # First-time processing: try to detect leader in query
    logger.debug(f"First-time processing, detecting leader in query: '{query[:50]}...'")
    detection_prompt = f"""Does this query mention a specific leader name? Look for "Janelle" or "Doreen" anywhere in the text.

Query: {query}

If you see "Janelle" mentioned anywhere, respond with: janelle
If you see "Doreen" mentioned anywhere, respond with: doreen  
If neither name appears, respond with: none

Only respond with one word: janelle, doreen, or none"""

    detection_response = llm.invoke([HumanMessage(content=detection_prompt)])
    response_content = detection_response.content.strip().lower()

    logger.debug(f"Leader detection result: '{response_content}' for query: '{query[:50]}...'")

    # Extract leader name from response (handle various formats)
    detected_leader = None
    if "janelle" in response_content:
        detected_leader = "janelle"
    elif "doreen" in response_content:
        detected_leader = "doreen"

    # If a leader was detected, proceed with that leader
    if detected_leader:
        tone_profile = load_tone_profile(detected_leader)
        logger.debug(f"Leader '{detected_leader}' detected, proceeding with tone profile")
        return {
            "detected_leader": detected_leader,
            "tone_profile": tone_profile,
            "waiting_for_leader": False
        }

    # No leader detected - prompt user to choose (this is the safety net)
    logger.debug(f"No leader detected (response: '{response_content}'), prompting user for selection")
    from langchain_core.messages import AIMessage

    leader_prompt = """
Choose the voice that you want me to use to write this:

Janelle
Doreen
Default

Please reply with: Janelle, Doreen, or Default
    """.strip()

    result = {
        "messages": [AIMessage(content=leader_prompt)],
        "waiting_for_leader": True,
        "original_query": query
    }
    logger.debug(f"Returning state with waiting_for_leader=True: {result.get('waiting_for_leader')}")
    return result


def collect_feedback(state: RAGState) -> RAGState:
    """Collect user feedback with rating buttons and optional text input."""
    logger.debug("collect_feedback node called!")

    try:
        import sys
        import os
        sys.path.insert(0, os.path.join(os.path.dirname(__file__), '..', '..'))
        # from rag_2_0.feedback.feedback_storage import FeedbackStorage  # Unused import
        from langchain_core.messages import AIMessage

        # storage = FeedbackStorage()  # Unused variable
        response_id = state.get("response_id", "")

        # Simple feedback collection - just prompt once and that's it
        if response_id:
            feedback_prompt = """
**Rate this response:**

Please rate from 1-5:
• **1** = Very Poor  
• **2** = Poor  
• **3** = Okay  
• **4** = Good  
• **5** = Excellent

*Optional: Add any specific feedback or suggestions*

(Note: In LangGraph Studio, feedback processing would be handled by a separate UI component)
            """.strip()

            feedback_message = AIMessage(content=feedback_prompt)
            current_messages = state.get("messages", [])

            logger.debug(f"Prompting for feedback for response_id: {response_id}")

            return {
                "messages": current_messages + [feedback_message],
                "feedback_collected": True
            }

        # No response ID - skip feedback
        logger.debug("No response_id found, skipping feedback")
        return state

    except Exception as e:
        logger.error(f"Error in collect_feedback: {e}")
        return state

def create_rag_graph():
    """Create the RAG workflow graph."""

    # Create workflow
    workflow = StateGraph(RAGState)

    # Add nodes
    workflow.add_node("extract_query", extract_query)
    workflow.add_node("handle_acknowledgment", handle_acknowledgment)
    workflow.add_node("detect_social_media", detect_social_media_request)
    workflow.add_node("elicit_leader_and_tone", elicit_leader_and_tone)
    workflow.add_node("retrieve", retrieve_documents)
    workflow.add_node("grade_documents", grade_documents)
    workflow.add_node("generate", generate_response)
    workflow.add_node("generate_social_media", generate_social_media_post)
    workflow.add_node("register_feedback", register_response_for_feedback)
    workflow.add_node("collect_feedback", collect_feedback)

    # Define workflow
    workflow.set_entry_point("extract_query")

<<<<<<< HEAD
    # Simple linear pipeline
=======
    # Check for acknowledgments first
>>>>>>> b729086e
    workflow.add_conditional_edges(
        "extract_query",
        lambda x: "handle_acknowledgment" if x.get("is_acknowledgment", False) else "detect_social_media",
        {
            "handle_acknowledgment": "handle_acknowledgment",
            "detect_social_media": "detect_social_media"
        }
    )
<<<<<<< HEAD
=======
    
    # Acknowledgments go straight to END
    workflow.add_edge("handle_acknowledgment", END)
    workflow.add_edge("detect_social_media", "elicit_leader_and_tone")
>>>>>>> b729086e

    # After elicit_leader_and_tone, check if we need to wait for user input
    workflow.add_conditional_edges(
        "elicit_leader_and_tone",
        lambda x: "END" if x.get("waiting_for_leader", False) else "retrieve",
        {
            "END": END,
            "retrieve": "retrieve"
        }
    )

    # Full RAG pipeline
    workflow.add_edge("retrieve", "grade_documents")

    # Branch based on social media flag with debugging
    def routing_decision(state):
        is_social = state.get("is_social_media", False)
        decision = "generate_social_media" if is_social else "generate"
        logger.info(f"Routing decision: is_social_media={is_social}, route={decision}")
        return decision
    
    workflow.add_conditional_edges(
        "grade_documents",
        routing_decision,
        {
            "generate_social_media": "generate_social_media",
            "generate": "generate"
        }
    )

    # Both paths end with feedback registration
    workflow.add_edge("generate_social_media", "register_feedback")
    workflow.add_edge("generate", "register_feedback")

    # After registering, collect feedback
    workflow.add_edge("register_feedback", "collect_feedback")

    # End after feedback collection
    workflow.add_edge("collect_feedback", END)

    return workflow.compile()

# Create the graph for Studio
graph = create_rag_graph()<|MERGE_RESOLUTION|>--- conflicted
+++ resolved
@@ -46,11 +46,7 @@
     waiting_for_leader: bool  # Track if we're waiting for leader specification
     original_query: str  # Store the original query when waiting for leader
     waiting_for_feedback: bool  # Track if we're waiting for user feedback
-<<<<<<< HEAD
-    is_acknowledgment: bool  # Track if the current query is an acknowledgment
-=======
     is_acknowledgment: bool  # Track if message is a simple acknowledgment
->>>>>>> b729086e
 
 # Initialize components
 llm = ChatOpenAI(
@@ -189,16 +185,6 @@
     if grade == "yes":
         prompt = f"""You are {detected_leader.upper()}, sharing a warm, encouraging social media post that feels like advice from a trusted mentor.
 
-<<<<<<< HEAD
-Your authentic voice as {detected_leader.upper()}:
-{tone_profile}
-
-The insight you're sharing: {query}
-
-Your knowledge and experience: {context}
-
-Create a social media post that feels like you're talking directly to someone who needs encouragement and practical guidance. Use storytelling, not bullet points.
-=======
 YOUR VOICE ({detected_leader.upper()}):
 {tone_profile}
 
@@ -213,7 +199,6 @@
 
 KNOWLEDGE BASE CONTENT:
 {context}
->>>>>>> b729086e
 
 CRITICAL REQUIREMENTS:
 - DO NOT start with disclaimers or limitations
@@ -367,18 +352,11 @@
 
     return {"grade": grade}
 
-<<<<<<< HEAD
-# --- ACKNOWLEDGMENT HANDLING RESTORE ---
 def is_acknowledgment_message(content: str) -> bool:
     """Detect if a message is a simple acknowledgment that doesn't need full RAG processing."""
     content = content.lower().strip()
-=======
-def is_acknowledgment_message(content: str) -> bool:
-    """Detect if a message is a simple acknowledgment that doesn't need full RAG processing."""
-    content = content.lower().strip()
     
     # Common acknowledgment patterns
->>>>>>> b729086e
     acknowledgment_patterns = [
         "thank you", "thanks", "thank u", "thx", "ty",
         "great", "awesome", "perfect", "excellent", "nice",
@@ -387,15 +365,6 @@
         "good to know", "understood", "i see", "interesting",
         "cool", "sweet", "nice work", "well done"
     ]
-<<<<<<< HEAD
-    cleaned_content = content.strip('!.,?').strip()
-    if cleaned_content in acknowledgment_patterns:
-        return True
-    if len(cleaned_content) <= 30:
-        for pattern in acknowledgment_patterns:
-            if cleaned_content.startswith(pattern) or cleaned_content.endswith(pattern):
-                return True
-=======
     
     # Check if the entire message is just an acknowledgment (with some flexibility for punctuation)
     cleaned_content = content.strip('!.,?').strip()
@@ -410,29 +379,20 @@
             if cleaned_content.startswith(pattern) or cleaned_content.endswith(pattern):
                 return True
     
->>>>>>> b729086e
     return False
 
 def handle_acknowledgment(state: RAGState) -> RAGState:
     """Handle acknowledgment messages with simple responses."""
     import uuid
     from langchain_core.messages import AIMessage
-<<<<<<< HEAD
-=======
     
     # Simple, varied acknowledgment responses
->>>>>>> b729086e
     responses = [
         "You're welcome! Feel free to ask if you need anything else.",
         "Glad I could help! Let me know if you have other questions.",
         "Happy to assist! Reach out anytime.",
         "You're welcome! I'm here whenever you need support."
     ]
-<<<<<<< HEAD
-    response = responses[0]
-    response_message = AIMessage(content=response)
-    logger.info(f"Handled acknowledgment with simple response: '{response}'")
-=======
     
     # Pick a response (could be random, but keeping it simple)
     response = responses[0]
@@ -442,17 +402,12 @@
     
     logger.info(f"Handled acknowledgment with simple response: '{response}'")
     
->>>>>>> b729086e
     return {
         "messages": [response_message],
         "response_id": str(uuid.uuid4()),
         "feedback_collected": True,  # Skip feedback for acknowledgments
         "is_acknowledgment": True
     }
-<<<<<<< HEAD
-# --- END ACKNOWLEDGMENT HANDLING RESTORE ---
-=======
->>>>>>> b729086e
 
 def extract_query(state: RAGState) -> RAGState:
     """Extract query from messages and reset state for new conversations."""
@@ -462,25 +417,6 @@
     is_new_conversation = len(messages) == 1
 
     if messages:
-<<<<<<< HEAD
-        last_message = messages[-1]
-        # Handle both dict and LangChain message formats
-        if hasattr(last_message, 'content'):
-            query = last_message.content
-        elif isinstance(last_message, dict):
-            query = last_message.get('content', '')
-        else:
-            query = str(last_message)
-        
-        # Handle LangGraph Studio format: [{'type': 'text', 'text': '...'}]
-        if isinstance(query, list):
-            if query and isinstance(query[0], dict) and 'text' in query[0]:
-                query = query[0]['text']
-            else:
-                query = " ".join(str(item) for item in query)
-        
-        query = str(query)
-=======
         # Look for the actual query (not just voice selections)
         query = None
         
@@ -515,7 +451,6 @@
                 query = last_message.get('content', '')
             else:
                 query = str(last_message)
->>>>>>> b729086e
     else:
         query = "What is machine learning?"
 
@@ -556,17 +491,11 @@
     except ImportError:
         feedback_storage = None
 
-<<<<<<< HEAD
-    # --- FALLBACK RETRIEVAL LOGIC RESTORE ---
-    top_k = int(os.getenv("TOP_K", 3))
-    results = vector_store.similarity_search(query, k=top_k)
-=======
     # Use LangChain Chroma similarity search with expanded retrieval
     top_k = int(os.getenv("TOP_K", 5))  # Increase default from 3 to 5
     results = vector_store.similarity_search(query, k=top_k)
     
     # Extract key topic from query for targeted search
->>>>>>> b729086e
     query_lower = query.lower()
     key_topics = []
     if "balance" in query_lower:
@@ -575,11 +504,8 @@
         key_topics.append("leadership")
     if "professional" in query_lower:
         key_topics.append("professional development")
-<<<<<<< HEAD
-=======
     
     # If we have key topics and initial results are limited, do targeted search
->>>>>>> b729086e
     if key_topics and len(results) < top_k:
         for topic in key_topics:
             topic_results = vector_store.similarity_search(topic, k=top_k//2)
@@ -589,15 +515,6 @@
                     results.append(doc)
                     seen_content.add(doc.page_content)
         logger.info(f"Added targeted search results for topics: {key_topics}")
-<<<<<<< HEAD
-    if len(results) < top_k // 2:
-        query_terms = query.lower().split()
-        important_terms = [term for term in query_terms if len(term) > 3 and term not in ['what', 'how', 'why', 'when', 'where', 'give', 'make', 'create']]
-        if important_terms:
-            broader_query = ' '.join(important_terms[:3])
-            logger.info(f"Fallback search with broader query: '{broader_query}'")
-            additional_results = vector_store.similarity_search(broader_query, k=top_k)
-=======
     
     # Fallback search with relaxed terms if initial results are limited
     if len(results) < top_k // 2:  # If we get less than half expected results
@@ -612,16 +529,11 @@
             additional_results = vector_store.similarity_search(broader_query, k=top_k)
             
             # Merge results, avoiding duplicates
->>>>>>> b729086e
             seen_content = {doc.page_content for doc in results}
             for doc in additional_results:
                 if doc.page_content not in seen_content and len(results) < top_k:
                     results.append(doc)
                     seen_content.add(doc.page_content)
-<<<<<<< HEAD
-    # --- END FALLBACK RETRIEVAL LOGIC RESTORE ---
-=======
->>>>>>> b729086e
 
     # Apply feedback-based reranking if available
     if feedback_storage and results:
@@ -734,15 +646,16 @@
 
         prompt = f"""You are {detected_leader.upper()}, having a warm conversation with a trusted colleague who needs practical guidance. This is NOT an academic presentation - it's a supportive, wise conversation.
 
-<<<<<<< HEAD
-Your authentic voice as {detected_leader.upper()}:
+YOUR VOICE & PERSPECTIVE ({detected_leader.upper()}):
 {tone_profile}
 
-The question you're addressing: {query}
-
-What you know from experience and research: {context}
-
-CRITICAL: Your response must be a CONVERSATION, not a lecture. Think "trusted professor over coffee" not "academic presentation."
+QUERY TO ADDRESS:
+{query}
+
+KNOWLEDGE BASE CONTENT:
+{context}
+
+RESPONSE FRAMEWORK:
 
 MANDATORY STORYTELLING APPROACH:
 1. Start with a relatable question or story that validates their experience
@@ -766,36 +679,6 @@
 - Help: Practical guidance through storytelling
 - Hope: Encouraging next steps and community connection
 
-Respond as if you're sitting across from someone who trusts you completely and needs both practical guidance and emotional support. Make every word feel human, warm, and immediately useful."""
-=======
-YOUR VOICE & PERSPECTIVE ({detected_leader.upper()}):
-{tone_profile}
-
-QUERY TO ADDRESS:
-{query}
-
-KNOWLEDGE BASE CONTENT:
-{context}
-
-RESPONSE FRAMEWORK:
-
-1. **OPENING** (Establish Authority):
-   - Acknowledge the question with {detected_leader}'s signature style
-   - Preview the value you'll provide
-   - Use {detected_leader}'s characteristic opening phrases
-
-2. **CORE CONTENT** (Deliver Value):
-   {"- Provide 3+ specific, distinct examples with clear explanations" if is_analytical else "- Give step-by-step actionable guidance" if is_actionable else "- Share comprehensive insights with practical applications"}
-   - Use concrete details from the knowledge base
-   - Include relevant data, statistics, or research findings
-   - Frame everything through {detected_leader}'s unique perspective
-   - Make connections to broader themes or implications
-
-3. **ENGAGEMENT** (Drive Action):
-   - Synthesize key takeaways
-   - Provide actionable next steps or thought-provoking insights
-   - End with {detected_leader}'s motivational style
-
 QUALITY STANDARDS:
 - SYNTHESIZE information from the knowledge base - don't just quote or excerpt
 - Transform raw research into {detected_leader}'s authentic insights and perspective
@@ -805,7 +688,6 @@
 - Create original value-added commentary, not just information regurgitation
 
 **Your Response as {detected_leader.upper()}:**"""
->>>>>>> b729086e
     else:
         prompt = f"""You are {detected_leader.upper()}, maintaining your authentic voice even when knowledge is limited.
 
@@ -1125,11 +1007,7 @@
     # Define workflow
     workflow.set_entry_point("extract_query")
 
-<<<<<<< HEAD
-    # Simple linear pipeline
-=======
     # Check for acknowledgments first
->>>>>>> b729086e
     workflow.add_conditional_edges(
         "extract_query",
         lambda x: "handle_acknowledgment" if x.get("is_acknowledgment", False) else "detect_social_media",
@@ -1138,13 +1016,10 @@
             "detect_social_media": "detect_social_media"
         }
     )
-<<<<<<< HEAD
-=======
     
     # Acknowledgments go straight to END
     workflow.add_edge("handle_acknowledgment", END)
     workflow.add_edge("detect_social_media", "elicit_leader_and_tone")
->>>>>>> b729086e
 
     # After elicit_leader_and_tone, check if we need to wait for user input
     workflow.add_conditional_edges(
