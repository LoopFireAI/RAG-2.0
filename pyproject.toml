--- conflicted
+++ resolved
@@ -35,11 +35,7 @@
     "uvicorn[standard]>=0.24.0",
     "httpx>=0.25.0",
     "slack-bolt>=1.18.0",
-<<<<<<< HEAD
-    "pypdf2>=3.0.1",
-=======
     "psutil>=7.0.0",
->>>>>>> b729086e
 ]
 
 [project.urls]
